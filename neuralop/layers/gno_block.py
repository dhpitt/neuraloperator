from typing import List, Literal, Optional, Callable

import torch
from torch import nn
import torch.nn.functional as F

from .channel_mlp import LinearChannelMLP
from .integral_transform import IntegralTransform
from .neighbor_search import NeighborSearch
from .embeddings import SinusoidalEmbedding


class GNOBlock(nn.Module):
    """GNOBlock implements a Graph Neural Operator layer as described in [1]_.

    A GNO layer is a resolution-invariant operator that maps a function defined
    over one coordinate mesh to another defined over another coordinate mesh using 
    a pointwise kernel integral that takes contributions from neighbors of distance 1
    within a graph constructed via neighbor search with a specified radius. 

    Optionally, if provided, the input and output queries can have a positional embedding
    applied using the argument pos_embedding.

    The kernel integral computed in IntegralTransform 
    computes one of the following:
        (a) \int_{A(x)} k(x, y) dy
        (b) \int_{A(x)} k(x, y) * f(y) dy
        (c) \int_{A(x)} k(x, y, f(y)) dy
        (d) \int_{A(x)} k(x, y, f(y)) * f(y) dy
    
    Parameters
    ----------
    in_channels : int
        number of channels in input function. Only used if transform_type
        is (c) "nonlinear" or (d) "nonlinear_kernelonly"
    out_channels : int
        number of channels in output function
    coord_dim : int
        dimension of domain on which x and y are defined
    radius : float
        radius in which to search for neighbors
    weighting_fn : Callable, optional
        optional squared-norm weighting function to use for Mollified GNO layer
        by default None. See ``neuralop.layers.gno_weighting_functions` for more details. 
    reduction : Literal['sum', 'mean']
        whether to aggregate information from each neighborhood in the
        integral transform by summing (``'sum'``) or averaging (``'mean'``), by default ``'sum'``

    Other Parameters
    -----------------
    transform_type : str, optional
        Which integral transform to compute. The mapping is:
        'linear_kernelonly' -> (a)
        'linear' -> (b) [DEFAULT]
        'nonlinear_kernelonly' -> (c)
        'nonlinear' -> (d)
        If the input f is not given then (a) is computed
        by default independently of this parameter.
    pos_embedding_type: literal {'transformer', 'nerf'} | None
        type of positional embedding to use during the kernel integral transform.
        see `neuralop.layers.embeddings.SinusoidalEmbedding` for more details.
        default `'transformer'`
    pos_embedding_channels : int
        per-channel dimension of optional positional embedding to use, by default 32
    pos_embedding_max_positions: int
        `max_positions` parameter for SinusoidalEmbedding of type `'transformer'`. If
        `pos_embedding_type != 'transformer'`, this value is not used. Default 10000
    channel_mlp_layers : List[int], optional
        list of layer widths to dynamically construct
        LinearChannelMLP network to parameterize kernel k, by default None
    channel_mlp_non_linearity : Literal ["gelu", "relu", "elu", "sigmoid", "tanh"]
        activation function for ChannelMLPLinear above, by default "gelu"
    channel_mlp : nn.Module, optional
        ChannelMLP parametrizing the kernel k. Input dimension
        should be dim x + dim y or dim x + dim y + dim f.
        ChannelMLP should not be pointwise and should only operate across
        channels to preserve the discretization-invariance of the 
        kernel integral. If you have more specific needs than the LinearChannelMLP,
        this argument allows you to pass your own Module to parameterize the kernel k. 
        Default None.
    use_torch_scatter_reduce : bool, optional
        whether to use ``torch-scatter`` to perform grouped reductions in the ``IntegralTransform``. 
        If False, uses native Python reduction in ``neuralop.layers.segment_csr``, by default True

        .. warning:: 

            ``torch-scatter`` is an optional dependency that conflicts with the newest versions of PyTorch,
            so you must handle the conflict explicitly in your environment. See :ref:`torch_scatter_dependency` 
            for more information. 
    use_open3d_neighbor_search : bool, optional
        whether to use open3d for fast 3d neighbor search, by default True. 
        
        .. note ::
            If the coordinates provided are not 3D, the ``GNOBlock`` automatically
            uses PyTorch native fallback neighbor search. 

    Examples
    ---------
    ```
    >>> gno = GNOBlock(in_channels=2, out_channels=12, coord_dim=3, radius=0.035)

    >>> gno
    GNOBlock(
        (pos_embedding): SinusoidalEmbedding()
        (neighbor_search): NeighborSearch()
        (integral_transform): IntegralTransform(
            (channel_mlp): LinearChannelMLP(
            (fcs): ModuleList(
                (0): Linear(in_features=384, out_features=128, bias=True)
                (1): Linear(in_features=128, out_features=256, bias=True)
                (2): Linear(in_features=256, out_features=128, bias=True)
                (3): Linear(in_features=128, out_features=12, bias=True)
            )
            )
        )
    )
    ```

    References
    -----------
    .. [1] : Zongyi Li, Kamyar Azizzadenesheli, Burigede Liu, Kaushik Bhattacharya, 
        Anima Anandkumar (2020). "Neural Operator: Graph Kernel Network for 
        Partial Differential Equations." ArXiV, https://arxiv.org/pdf/2003.03485.
    """
    def __init__(self,
<<<<<<< HEAD
                 in_channels: int, # main
                 out_channels: int, # main
                 coord_dim: int, # main
                 radius: float, # main  
                 transform_type="linear", # other
                 pos_embedding_type: str='transformer', # other
                 pos_embedding_channels: int=32, # other
                 pos_embedding_max_positions: int=10000, # other
                 channel_mlp_layers: List[int]=[128,256,128], # mention ratios in docstring
                 channel_mlp_non_linearity="gelu", # other
                 channel_mlp: nn.Module=None, # other
                 use_open3d_neighbor_search: bool=True, # other
                 use_torch_scatter_reduce: bool=True,): # other
=======
                 in_channels: int,
                 out_channels: int,
                 coord_dim: int,
                 radius: float,
                 transform_type="linear",
                 weighting_fn: Optional[Callable]=None,
                 reduction: Literal['sum', 'mean']='sum',
                 pos_embedding_type: str='transformer',
                 pos_embedding_channels: int=32,
                 pos_embedding_max_positions: int=10000,
                 channel_mlp_layers: List[int]=[128,256,128],
                 channel_mlp_non_linearity=F.gelu,
                 channel_mlp: nn.Module=None,
                 use_torch_scatter_reduce: bool=True,
                 use_open3d_neighbor_search: bool=True,):
>>>>>>> a9e63cbc
        super().__init__()

        self.in_channels = in_channels
        self.out_channels = out_channels
        self.coord_dim = coord_dim

        self.radius = radius

        # Apply sinusoidal positional embedding
        self.pos_embedding_type = pos_embedding_type
        if self.pos_embedding_type in ['nerf', 'transformer']:
            self.pos_embedding = SinusoidalEmbedding(
                in_channels=coord_dim,
                num_frequencies=pos_embedding_channels,
                embedding_type=pos_embedding_type,
                max_positions=pos_embedding_max_positions
            )
        else:
            self.pos_embedding = None
                    
        # Create in-to-out nb search module
        if use_open3d_neighbor_search:
            assert self.coord_dim == 3, f"Error: open3d is only designed for 3d data, \
                GNO instantiated for dim={coord_dim}"
        self.neighbor_search = NeighborSearch(use_open3d=use_open3d_neighbor_search, return_norm=weighting_fn is not None)

        # create proper kernel input channel dim
        if self.pos_embedding is None:
            # x and y dim will be coordinate dim if no pos embedding is applied
            kernel_in_dim = self.coord_dim * 2
            kernel_in_dim_str = "dim(y) + dim(x)"
        else:
            # x and y dim will be embedding dim if pos embedding is applied
            kernel_in_dim = self.pos_embedding.out_channels * 2
            kernel_in_dim_str = "dim(y_embed) + dim(x_embed)"
            
        if transform_type == "nonlinear" or transform_type == "nonlinear_kernelonly":
            kernel_in_dim += self.in_channels
            kernel_in_dim_str += " + dim(f_y)"

        if channel_mlp is not None:
            assert channel_mlp.in_channels == kernel_in_dim, f"Error: expected ChannelMLP to take\
                  input with {kernel_in_dim} channels (feature channels={kernel_in_dim_str}),\
                      got {channel_mlp.in_channels}."
            assert channel_mlp.out_channels == out_channels, f"Error: expected ChannelMLP to have\
                 {out_channels=} but got {channel_mlp.in_channels=}."
            channel_mlp = channel_mlp

        elif channel_mlp_layers is not None:
            if channel_mlp_layers[0] != kernel_in_dim:
                channel_mlp_layers = [kernel_in_dim] + channel_mlp_layers
            if channel_mlp_layers[-1] != self.out_channels:
                channel_mlp_layers.append(self.out_channels)
            channel_mlp = LinearChannelMLP(layers=channel_mlp_layers, non_linearity=channel_mlp_non_linearity)

        # Create integral transform module
        self.integral_transform = IntegralTransform(
            channel_mlp=channel_mlp,
            transform_type=transform_type,
            use_torch_scatter=use_torch_scatter_reduce,
            weighting_fn=weighting_fn,
            reduction=reduction
        )

    def forward(self, y, x, f_y=None):
        """Compute a GNO neighbor search and kernel integral transform.

        Parameters
        ----------
        y : torch.Tensor of shape [n, d1]
            n points of dimension d1 specifying
            the space to integrate over.
            If batched, these must remain constant
            over the whole batch so no batch dim is needed.
        x : torch.Tensor of shape [m, d1], default None
            m points of dimension d1 over which the
            output function is defined. Must share domain
            with y
        f_y : torch.Tensor of shape [batch, n, d2] or [n, d2], default None
            Function to integrate the kernel against defined
            on the points y. The kernel is assumed diagonal
            hence its output shape must be d3 for the transforms
            (b) or (d). If None, (a) is computed.
        
        Output
        ----------
        out_features : torch.Tensor of shape [batch, m, d3] or [m, d3]
            Output function given on the points x.
            d4 is the output size of the kernel k.
        """
        if f_y is not None:
            if f_y.ndim == 3 and f_y.shape[0] == -1:
                f_y = f_y.squeeze(0)

        neighbors_dict = self.neighbor_search(data=y, queries=x, radius=self.radius)
        
        if self.pos_embedding is not None:
            y_embed = self.pos_embedding(y)
            x_embed = self.pos_embedding(x)
        else:
            y_embed = y
            x_embed = x

        out_features = self.integral_transform(y=y_embed,
                                               x=x_embed,
                                               neighbors=neighbors_dict,
                                               f_y=f_y)
        
        return out_features<|MERGE_RESOLUTION|>--- conflicted
+++ resolved
@@ -123,21 +123,6 @@
         Partial Differential Equations." ArXiV, https://arxiv.org/pdf/2003.03485.
     """
     def __init__(self,
-<<<<<<< HEAD
-                 in_channels: int, # main
-                 out_channels: int, # main
-                 coord_dim: int, # main
-                 radius: float, # main  
-                 transform_type="linear", # other
-                 pos_embedding_type: str='transformer', # other
-                 pos_embedding_channels: int=32, # other
-                 pos_embedding_max_positions: int=10000, # other
-                 channel_mlp_layers: List[int]=[128,256,128], # mention ratios in docstring
-                 channel_mlp_non_linearity="gelu", # other
-                 channel_mlp: nn.Module=None, # other
-                 use_open3d_neighbor_search: bool=True, # other
-                 use_torch_scatter_reduce: bool=True,): # other
-=======
                  in_channels: int,
                  out_channels: int,
                  coord_dim: int,
@@ -153,7 +138,6 @@
                  channel_mlp: nn.Module=None,
                  use_torch_scatter_reduce: bool=True,
                  use_open3d_neighbor_search: bool=True,):
->>>>>>> a9e63cbc
         super().__init__()
 
         self.in_channels = in_channels
