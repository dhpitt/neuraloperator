--- conflicted
+++ resolved
@@ -89,11 +89,6 @@
         if passed, sets n_modes separately for each FNO layer.
     fno_block_precision : str, defaults to 'full'
         data precision to compute within fno block
-<<<<<<< HEAD
-=======
-    fno_use_channel_mlp : bool, defaults to True
-        Whether to use a ChannelMLP layer after each FNO block.
->>>>>>> 2e76be58
     fno_channel_mlp_dropout : float, defaults to 0
         dropout parameter of above ChannelMLP.
     fno_channel_mlp_expansion : float, defaults to 0.5
