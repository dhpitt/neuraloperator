--- conflicted
+++ resolved
@@ -31,20 +31,15 @@
             number of channels in FNO pointwise projection
         gno_coord_dim : int, optional
             geometric dimension of input/output queries, by default 3
-<<<<<<< HEAD
-        gno_pos_embedding : nn.Module, defaults to None
-            if passed, applies a positional embedding to
-            input and output query points before passing into
-            the GNOBlock's kernel integral.
-
-            A common choice is ``neuralop.layers.embeddings.SinusoidalEmbedding2D``.
-
-=======
-        gno_coord_embed_dim : int, optional
-            dimension of positional embedding for gno coordinates, by default None
-        gno_embed_max_positions : int, optional
-            max positions for use in gno positional embedding, by default 10000
->>>>>>> 451ff257
+        gno_pos_embed_type : literal `{'transformer', 'nerf'}` | None
+            type of optional sinusoidal positional embedding to use in GNOBlock,
+            by default `'transformer'`
+        gno_embed_channels: int
+            dimension of optional per-channel embedding to use in GNOBlock,
+            by default 32
+        gno_embed_max_positions: int
+            max positions of optional per-channel embedding to use in GNOBlock,
+            by default 10000. If `gno_pos_embed_type != 'transformer'`, value is unused.
         gno_radius : float, optional
             radius in input/output space for GNO neighbor search, by default 0.033
         in_gno_channel_mlp_hidden_layers : list, optional
@@ -148,12 +143,9 @@
             latent_feature_channels=None,
             projection_channels=256,
             gno_coord_dim=3,
-<<<<<<< HEAD
-            gno_pos_embedding=None,
-=======
-            gno_coord_embed_dim=None,
-            gno_embed_max_positions=100000,
->>>>>>> 451ff257
+            gno_pos_embed_type='transformer',
+            gno_embed_channels=32,
+            gno_embed_max_positions=10000,
             gno_radius=0.033,
             in_gno_channel_mlp_hidden_layers=[80, 80, 80],
             out_gno_channel_mlp_hidden_layers=[512, 256],
@@ -229,17 +221,11 @@
         self.fno_norm = fno_norm
         if self.fno_norm == "ada_in":
             if fno_ada_in_features is not None:
-<<<<<<< HEAD
-                self.adain_pos_embed = SinusoidalEmbedding2D(fno_ada_in_features, 
-                                                           max_positions=10000)
-                self.ada_in_dim = fno_ada_in_dim*fno_ada_in_features
-=======
                 self.adain_pos_embed = SinusoidalEmbedding(in_channels=fno_ada_in_dim,
-                                                           num_frequencies=fno_ada_in_features,
-                                                           embedding_type='transformer',
-                                                           max_positions=gno_embed_max_positions)
+                                                           num_frequencies=fno_ada_in_features, 
+                                                           max_positions=10000,
+                                                           embedding_type='transformer')
                 self.ada_in_dim = self.adain_pos_embed.out_channels
->>>>>>> 451ff257
             else:
                 self.ada_in_dim = fno_ada_in_dim
                 self.adain_pos_embed = None
@@ -250,11 +236,6 @@
         self.gno_radius = gno_radius
         self.out_gno_tanh = out_gno_tanh
 
-        if gno_pos_embedding is not None:
-            self.gno_coord_dim_embed = self.gno_out_coord_dim*gno_pos_embedding.out_channels # gno input and output may use separate dims
-        else:
-            self.gno_coord_dim_embed = self.gno_out_coord_dim
-
         ### input GNO
         # input to the first GNO ChannelMLP: x pos encoding,
         # y (integrand) pos encoding, potentially f_y
@@ -263,7 +244,9 @@
             in_channels=in_channels,
             out_channels=in_gno_out_channels,
             coord_dim=self.gno_coord_dim,
-            pos_embedding=gno_pos_embedding,
+            pos_embedding_type=gno_pos_embed_type,
+            pos_embedding_channels=gno_embed_channels,
+            pos_embedding_max_positions=gno_embed_max_positions,
             radius=gno_radius,
             channel_mlp_layers=in_gno_channel_mlp_hidden_layers,
             channel_mlp_non_linearity=gno_channel_mlp_non_linearity,
@@ -311,31 +294,16 @@
                 **kwargs
         )
 
-<<<<<<< HEAD
         ### output GNO
-=======
-        self.nb_search_out = NeighborSearch(use_open3d=gno_use_open3d)
-        self.gno_radius = gno_radius
-        self.out_gno_tanh = out_gno_tanh
-
-        if gno_coord_embed_dim is not None:
-            self.pos_embed = SinusoidalEmbedding(in_channels=gno_coord_dim,
-                                                 num_frequencies=gno_coord_embed_dim, 
-                                                 embedding_type='transformer',
-                                                 max_positions=gno_embed_max_positions)
-            self.gno_coord_dim_embed = self.pos_embed.out_channels
-        else:
-            self.pos_embed = None
-            self.gno_coord_dim_embed = self.gno_out_coord_dim
-        
->>>>>>> 451ff257
 
         self.gno_out = GNOBlock(
             in_channels=fno_hidden_channels, # number of channels in f_y
             out_channels=fno_hidden_channels,
             coord_dim=self.gno_coord_dim,
             radius=self.gno_radius,
-            pos_embedding=gno_pos_embedding,
+            pos_embedding_type=gno_pos_embed_type,
+            pos_embedding_channels=gno_embed_channels,
+            pos_embedding_max_positions=gno_embed_max_positions,
             channel_mlp_layers=out_gno_channel_mlp_hidden_layers,
             channel_mlp_non_linearity=gno_channel_mlp_non_linearity,
             transform_type=out_gno_transform_type,
@@ -376,52 +344,6 @@
             in_p = self.fno_blocks(in_p, idx)
 
         return in_p 
-<<<<<<< HEAD
-=======
-
-    def integrate_latent(self, in_p, out_p, latent_embed):
-        batch_size = latent_embed.shape[0]
-
-        # output shape: (batch, n_out, out_channels) or (n_out, out_channels)
-        in_to_out_nb = self.nb_search_out(
-            in_p.view(-1, in_p.shape[-1]), 
-            out_p,
-            self.gno_radius,
-            )
-    
-        #Embed input points
-        n_in = in_p.view(-1, in_p.shape[-1]).shape[0]
-        if self.pos_embed is not None:
-            in_p_embed = self.pos_embed(in_p.reshape((n_in, -1)))
-        else:
-            in_p_embed = in_p.reshape((n_in, -1))
-        
-        #Embed output points
-        n_out = out_p.shape[0]
-        if self.pos_embed is not None:
-            out_p_embed = self.pos_embed(out_p.reshape((n_out, -1)))
-        else:
-            out_p_embed = out_p #.reshape((n_out, -1))
-                
-        #latent_embed shape b, c, n_1, n_2, ..., n_k
-        latent_embed = latent_embed.permute(0, *self.in_coord_dim_reverse_order, 1).reshape(batch_size, -1, self.fno_hidden_channels)
-        # shape b, n_out, channels
-        if self.out_gno_tanh in ['latent_embed', 'both']:
-            latent_embed = torch.tanh(latent_embed)
-        
-        #(n_out, fno_hidden_channels)
-        out = self.gno_out(y=in_p_embed, 
-                    neighbors=in_to_out_nb,
-                    x=out_p_embed,
-                    f_y=latent_embed,)
-                    #weighting_fn=self.gno_weighting_fn)
-        out = out.permute(0, 2, 1)
-        # Project pointwise to out channels
-        #(b, n_in, out_channels)
-        out = self.projection(out).permute(0, 2, 1)  
-
-        return out
->>>>>>> 451ff257
     
     def forward(self,  x, input_geom, latent_queries, output_queries, latent_features=None, ada_in=None, **kwargs):
         """forward pass of GNO --> latent embedding w/FNO --> GNO out
